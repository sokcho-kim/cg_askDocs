# 공정회의록 Excel 파일을 처리하는 스크립트
# 담당: 제로
"""
Excel 파일을 판다스로 읽어 행/시트 단위로 텍스트 청크를 추출합니다.
각 청크는 통일된 get_chunks() 포맷에 맞춰 dict로 저장합니다.
예시:
{
    "chunk_id": "excel_doc_table_0",
    "document_id": "excel_doc",
    "chunk_index": 0,
    "chunk_type": "table",
    "location": "sheet:Sheet1,row:0",
    "content": "주차: 2452 | 대분류: 사외 | 팀: 사외공정관리팀 | 이슈: 사외블록 2개 입고 지연",
    "embedding": null,
    "metadata": {
        "length": 45,
        "chunk_in_content": 0,
        "row_index": 0,
        "sheet_name": "Sheet1",
        "columns": ["주차", "대분류", "팀", "이슈"],
        "data_type": "excel_row"
    }
}
"""
import sys
from pathlib import Path

<<<<<<< HEAD
import pandas as pd
import json
import uuid
from pathlib import Path
from typing import List, Dict, Any, Optional
from utils.chunk_processor import ExcelChunkProcessor


def parse_excel_file(filepath: str, output_path: Optional[str] = None) -> List[Dict[str, Any]]:
    """
    Excel 파일을 파싱하여 통일된 청크 형식으로 변환합니다.
    
    Args:
        filepath: Excel 파일 경로
        output_path: 출력 JSON 파일 경로 (None이면 자동 생성)
    
    Returns:
        청크 리스트
    """
    # 파일명에서 document_id 생성
    filename = Path(filepath).stem
    document_id = f"excel_{filename}"
    
    # Excel 파일 읽기
    excel_file = pd.ExcelFile(filepath)
    
    # 청크 프로세서 초기화
    processor = ExcelChunkProcessor(document_id=document_id)
    
    all_chunks = []
    
    # 각 시트별로 처리
    for sheet_name in excel_file.sheet_names:
        print(f"[📊] 시트 처리 중: {sheet_name}")
        
        # 시트 데이터 읽기
        df = pd.read_excel(filepath, sheet_name=sheet_name)
        
        # 빈 행 제거
        df = df.dropna(how='all')
        
        # 데이터프레임을 딕셔너리 리스트로 변환
        df_data = df.to_dict('records')
        
        # 청크 생성
        chunks = processor.process_excel_data(df_data, sheet_name)
        all_chunks.extend(chunks)
        
        print(f"[✓] {sheet_name}: {len(chunks)}개 청크 생성")
    
    # 출력 파일 경로 설정
    if output_path is None:
        output_path = f"data/processed/{filename}_chunks.json"
    
    # 청크 저장
    processor.chunks = all_chunks
    processor.save_chunks(output_path)
    
    print(f"[🎉] 총 {len(all_chunks)}개 청크 생성 완료")
    return all_chunks


def convert_existing_excel_metadata(input_path: str, output_path: Optional[str] = None) -> List[Dict[str, Any]]:
    """
    기존 excel_metadata.json을 통일된 형식으로 변환합니다.
    
    Args:
        input_path: 기존 excel_metadata.json 경로
        output_path: 변환된 파일 저장 경로
    
    Returns:
        변환된 청크 리스트
    """
    # 기존 데이터 읽기
    with open(input_path, 'r', encoding='utf-8') as f:
        old_chunks = json.load(f)
    
    # 통일된 형식으로 변환
    converted_chunks = []
    chunk_index = 0
    
    for old_chunk in old_chunks:
        # 기존 형식에서 필요한 정보 추출
        row_index = old_chunk.get('row_index', 0)
        column = old_chunk.get('column', '')
        content = old_chunk.get('content', '')
        
        # 통일된 형식으로 변환
        new_chunk = {
            "chunk_id": f"excel_converted_{chunk_index}",
            "document_id": "excel_converted",
            "chunk_index": chunk_index,
            "chunk_type": "table",
            "location": f"row:{row_index}",
            "content": content,
            "embedding": None,
            "metadata": {
                "length": len(content),
                "chunk_in_content": 0,
                "row_index": row_index,
                "column": column,
                "data_type": "excel_row_converted"
            }
        }
        
        converted_chunks.append(new_chunk)
        chunk_index += 1
    
    # 변환된 데이터 저장
    if output_path is None:
        output_path = input_path.replace('.json', '_converted.json')
    
    with open(output_path, 'w', encoding='utf-8') as f:
        json.dump(converted_chunks, f, ensure_ascii=False, indent=2)
    
    print(f"[🔄] {len(converted_chunks)}개 청크 변환 완료 -> {output_path}")
    return converted_chunks


if __name__ == "__main__":
    # 예시 실행
    excel_file = "data/raw/DR_공정회의자료_추출본(데모용).xlsx"
    
    if Path(excel_file).exists():
        print(f"[🚀] Excel 파일 파싱 시작: {excel_file}")
        chunks = parse_excel_file(excel_file)
        print(f"[✅] 파싱 완료: {len(chunks)}개 청크")
    else:
        print(f"[❌] 파일을 찾을 수 없습니다: {excel_file}")
        
        # 기존 excel_metadata.json 변환
        existing_file = "data/processed/excel_metadata.json"
        if Path(existing_file).exists():
            print(f"[🔄] 기존 파일 변환 시작: {existing_file}")
            convert_existing_excel_metadata(existing_file)
        else:
            print(f"[❌] 변환할 파일도 없습니다: {existing_file}")
=======
# 프로젝트 루트를 Python 경로에 추가
project_root = Path(__file__).parent.parent
sys.path.append(str(project_root))

from docs.pdf_document import PDFDocument
from utils.chunk_processor import PDFChunkProcessor
import json

# 실제 구현은 추후 추가
def excel_to_chunks(excel_path, output_path, document_id: str | None = None):
    doc = ExcelDocument(excel_path)
    processor = ExcelChunkProcessor(document_id=document_id)
    chunks = processor.process(doc)
    with open(output_path, "w", encoding="utf-8") as f:
        json.dump(chunks, f, ensure_ascii=False, indent=2)
    print(f"[✓] 청크 분석 완료: {len(chunks)}개 청크 생성")
    print(f"[✓] 결과 저장: {output_path}")
    return chunks


if __name__ == "__main__":
    excel_to_chunks(
        excel_path="./data/raw/공정회의록.xlsx",
        output_path="./data/processed/excel_chunks.json",
        document_id="process_meeting_record"
    )
>>>>>>> 87e4f228
<|MERGE_RESOLUTION|>--- conflicted
+++ resolved
@@ -25,7 +25,14 @@
 import sys
 from pathlib import Path
 
-<<<<<<< HEAD
+# 프로젝트 루트를 Python 경로에 추가
+project_root = Path(__file__).parent.parent
+sys.path.append(str(project_root))
+
+from docs.pdf_document import PDFDocument
+from utils.chunk_processor import PDFChunkProcessor
+import json
+
 import pandas as pd
 import json
 import uuid
@@ -162,32 +169,4 @@
             print(f"[🔄] 기존 파일 변환 시작: {existing_file}")
             convert_existing_excel_metadata(existing_file)
         else:
-            print(f"[❌] 변환할 파일도 없습니다: {existing_file}")
-=======
-# 프로젝트 루트를 Python 경로에 추가
-project_root = Path(__file__).parent.parent
-sys.path.append(str(project_root))
-
-from docs.pdf_document import PDFDocument
-from utils.chunk_processor import PDFChunkProcessor
-import json
-
-# 실제 구현은 추후 추가
-def excel_to_chunks(excel_path, output_path, document_id: str | None = None):
-    doc = ExcelDocument(excel_path)
-    processor = ExcelChunkProcessor(document_id=document_id)
-    chunks = processor.process(doc)
-    with open(output_path, "w", encoding="utf-8") as f:
-        json.dump(chunks, f, ensure_ascii=False, indent=2)
-    print(f"[✓] 청크 분석 완료: {len(chunks)}개 청크 생성")
-    print(f"[✓] 결과 저장: {output_path}")
-    return chunks
-
-
-if __name__ == "__main__":
-    excel_to_chunks(
-        excel_path="./data/raw/공정회의록.xlsx",
-        output_path="./data/processed/excel_chunks.json",
-        document_id="process_meeting_record"
-    )
->>>>>>> 87e4f228
+            print(f"[❌] 변환할 파일도 없습니다: {existing_file}")